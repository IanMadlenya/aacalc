from decimal import Decimal
from django.shortcuts import render

from oaa.forms import LeForm
from oaa.views.utils import default_params, get_le, OPALServerOverloadedError, run_dirname

def le(request):

    errors_present = False

    le_cohort = ['-'] * 7
    le_cohort_healthy = ['-'] * 7
    le_period = ['-'] * 7

    if request.method == 'POST':

        le_form = LeForm(request.POST)
        if le_form.is_valid():
            scenario_dict = dict(default_params)
            scenario_dict['calculator'] = 'le'
            for param in ('sex', 'dob', 'sex2', 'dob2'):
                scenario_dict[param] = le_form.cleaned_data.get(param)
            scenario_dict['retirement_year'] = 2000 # Hack.
            scenario_dict['consume_discount_rate_pct'] = Decimal('0.0') # Don't want discounted percentiles.
            try:
                dirname = run_dirname(request, scenario_dict)
            except OPALServerOverloadedError:
                return render(request, 'notice.html', {
                    'msg' :
'''We are temporarily overloaded.  Please return to this site at a
later time and try your query then.'''
        })
<<<<<<< HEAD
            le_file = open(dirname + "/opal-le.csv")
            le_map = {}
            for line in reader(le_file):
                le_map[line[0]] = ['%.2f' % float(le) for le in line[1:]]
            le_cohort = le_map['ssa-cohort']
            le_cohort_healthy = le_map['iam2012-basic-period-aer2005_08']
            le_period = le_map['ssa-period']
=======
            le_cohort, le_cohort_healthy, le_period = get_le(dirname)
>>>>>>> 4a79363f
        else:
            errors_present = True

    else:

        le_form = LeForm({'sex': 'male', 'dob': 65})

    le_labels = (
        '50th',
        '80th',
        '90th',
        '95th',
        '98th',
        '99th',
    )

    index = 1 + le_labels.index('95th')
    le_cohort[index] = '<span style="font-weight:bold;">' + le_cohort[index] + '</span>'
    le_cohort_healthy[index] = '<span style="font-weight:bold;">' + le_cohort_healthy[index] + '</span>'
    le_period[0] = '<span style="font-weight:bold;">' + le_period[0] + '</span>'

    return render(request, 'le.html', {
        'errors_present': errors_present,
        'le_form': le_form,
        'le_labels': le_labels,
        'le_cohort': le_cohort,
        'le_cohort_healthy': le_cohort_healthy,
        'le_period': le_period,
    })<|MERGE_RESOLUTION|>--- conflicted
+++ resolved
@@ -30,17 +30,7 @@
 '''We are temporarily overloaded.  Please return to this site at a
 later time and try your query then.'''
         })
-<<<<<<< HEAD
-            le_file = open(dirname + "/opal-le.csv")
-            le_map = {}
-            for line in reader(le_file):
-                le_map[line[0]] = ['%.2f' % float(le) for le in line[1:]]
-            le_cohort = le_map['ssa-cohort']
-            le_cohort_healthy = le_map['iam2012-basic-period-aer2005_08']
-            le_period = le_map['ssa-period']
-=======
             le_cohort, le_cohort_healthy, le_period = get_le(dirname)
->>>>>>> 4a79363f
         else:
             errors_present = True
 
